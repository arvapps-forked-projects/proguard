--- conflicted
+++ resolved
@@ -32,14 +32,9 @@
 import proguard.classfile.instruction.visitor.InstructionCounter;
 import proguard.classfile.util.*;
 import proguard.classfile.visitor.*;
-<<<<<<< HEAD
 import proguard.pass.Pass;
-=======
-import proguard.io.ExtraDataEntryNameMap;
->>>>>>> 0bfd2bd8
 
 import java.io.IOException;
-import java.io.PrintWriter;
 
 /**
  * This pass backports classes to the specified targetClassVersion.
@@ -256,18 +251,11 @@
                 int conversionWarningCount = streamSupportWarningPrinter.getWarningCount();
                 if (conversionWarningCount > 0)
                 {
-<<<<<<< HEAD
-                    err.println("Warning: there were " + conversionWarningCount +
-                                " Java 8 stream API method calls that could not be backported.");
-                    err.println("      You should check if a your project setup is correct (compileSdkVersion, streamsupport dependency).");
-                    err.println("      For more information, consult the section 'Integration->Gradle Plugin->Java 8 stream API support' in our manual");                }
-=======
                     logger.warn("Warning: there were {} Java 8 stream API method calls that could not be backported.",
                                  conversionWarningCount);
                     logger.warn("      You should check if a your project setup is correct (compileSdkVersion, streamsupport dependency).");
                     logger.warn("      For more information, consult the section \'Integration->Gradle Plugin->Java 8 stream API support\' in our manual");
                 }
->>>>>>> 0bfd2bd8
             }
         }
 
@@ -310,18 +298,11 @@
                 int conversionWarningCount = threetenWarningPrinter.getWarningCount();
                 if (conversionWarningCount > 0)
                 {
-<<<<<<< HEAD
-                    err.println("Warning: there were " + conversionWarningCount +
-                                " Java 8 time API method calls that could not be backported.");
-                    err.println("      You should check if a your project setup is correct (compileSdkVersion, threetenbp dependency).");
-                    err.println("      For more information, consult the section 'Integration->Gradle Plugin->Java 8 time API support' in our manual");                }
-=======
                     logger.warn("Warning: there were {} Java 8 time API method calls that could not be backported.",
                                  conversionWarningCount);
                     logger.warn("      You should check if a your project setup is correct (compileSdkVersion, threetenbp dependency).");
                     logger.warn("      For more information, consult the section \'Integration->Gradle Plugin->Java 8 time API support\' in our manual");
                 }
->>>>>>> 0bfd2bd8
             }
         }
 
